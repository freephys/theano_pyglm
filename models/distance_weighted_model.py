"""
GLM connected by a sparse network and Gaussian weights.
"""
DistanceWeightedModel = \
{
    # Number of neurons (parametric model!)
    'N' : 1,
    
    # Parameters of the nonlinearity
    'nonlinearity' :
        {
            'type' : 'explinear'
        },
    
    # Parameters of the bias    
    'bias' :
        {
            'type' : 'constant',
            'mu' : 20.0,
            'sigma' : 0.25
        },

    # Parameters of the background model
    'bkgd' :
        {
            #'type' : 'basis',
            'type' : 'no_stimulus',
            'D_stim' : 1,       # Dimensionality of the stimulus
            'dt_max' : 0.3,
            'mu' : 0,
            'sigma' : 0.5,
            'basis' :
                {
                    'type' : 'cosine',
                    'n_eye' : 0,
                    'n_cos' : 3,
                    'a': 1.0/120,
                    'b': 0.5,
                    'orth' : False,
                    'norm' : True
                }
        },

    # Parameters of the impulse responses
    'impulse' :
        {
            'type' : 'normalized',
            'dt_max' : 0.2,
            'alpha' : 1,
            'basis' :
                {
                    'type' : 'cosine',
                    'n_eye' : 0,
                    'n_cos' : 5,
                    #'type' : 'exp',
                    #'n_eye' : 0,
                    #'n_exp' : 5,
                    'a': 1.0/120,
                    'b': 0.5,
                    'orth' : False,
                    'norm' : True
                }
        },

    # Parameters of the network
    'network' :
        {
            'weight' :
                {
                    'type' : 'gaussian',
                    'prior' : 
                     {
                         'type' : 'gaussian',
                         'mu' : 0.0,
                         'sigma' : 2.0
                     },
                    'refractory_prior' :
                    {
                        'type' : 'gaussian',
                        'mu' : -2,
                        'sigma' : 0.5
                    }
                },

            'graph' :
                {
                    'type' : 'distance',
                    'rho_refractory' : 0.999,
<<<<<<< HEAD
                    'delta' : 4,
=======
                    'delta' : 1.0,
>>>>>>> 60df972b
                    'N_dims' : 2,
                    'location_prior' :
                     {
                         'type' : 'dpp',
                         'sigma' : 1.0,
                         'bound' : 1.0
                     },
                    # Sort neurons by the first coordinate of their latent location
                     'sorted' : False
                }
        },
}

<|MERGE_RESOLUTION|>--- conflicted
+++ resolved
@@ -86,11 +86,7 @@
                 {
                     'type' : 'distance',
                     'rho_refractory' : 0.999,
-<<<<<<< HEAD
-                    'delta' : 4,
-=======
                     'delta' : 1.0,
->>>>>>> 60df972b
                     'N_dims' : 2,
                     'location_prior' :
                      {
